# Copyright 2020 ByteDance Inc.
#
# Licensed under the Apache License, Version 2.0 (the "License");
# you may not use this file except in compliance with the License.
# You may obtain a copy of the License at
#
#     http://www.apache.org/licenses/LICENSE-2.0
#
# Unless required by applicable law or agreed to in writing, software
# distributed under the License is distributed on an "AS IS" BASIS,
# WITHOUT WARRANTIES OR CONDITIONS OF ANY KIND, either express or implied.
# See the License for the specific language governing permissions and
# limitations under the License.
from abc import ABCMeta, abstractmethod

import six
import tensorflow as tf

from bytedseq.utils.configurable import ModelConfigs


@six.add_metaclass(ABCMeta)
class Converter(object):
    """ Abstract class for converting models and tasks. """
    REGISTRY_NAME = "converter"

    @classmethod
    def new(cls, *args, **kwargs):
        _ = args
        _ = kwargs
        return cls

    @staticmethod
    @abstractmethod
    def convert_model_config(path):
        raise NotImplementedError

    @staticmethod
    @abstractmethod
    def convert_task_config(path):
        raise NotImplementedError

    @staticmethod
    def download(key):
        _ = key
        return None

    @staticmethod
    @abstractmethod
    def convert_checkpoint(path, save_path):
        raise NotImplementedError

    @classmethod
    def convert(cls, from_path, to_path):
<<<<<<< HEAD
        if from_path.startswith("http://") or from_path.startswith("https://") or (not tf.io.gfile.exists(from_path)):
            path = cls.download(from_path)
            if path is None:
                raise ValueError(f"Fail to find model to download: {from_path}")

=======
        if (from_path.startswith("http://") or from_path.startswith("https://")
            or (not tf.io.gfile.exists(from_path))):
>>>>>>> 54add8a5
            path = cls.download(from_path)
            if path is None:
                raise ValueError(f"Fail to find model to download: {from_path}")
            from_path = path
        try:
            cfgs = cls.convert_model_config(from_path)
        except NotImplementedError:
            cfgs = {}
        try:
            cfgs.update(cls.convert_task_config(from_path))
        except NotImplementedError:
            pass
        ModelConfigs.dump(cfgs, to_path)
        cls.convert_checkpoint(from_path, to_path)<|MERGE_RESOLUTION|>--- conflicted
+++ resolved
@@ -16,7 +16,7 @@
 import six
 import tensorflow as tf
 
-from bytedseq.utils.configurable import ModelConfigs
+from neurst.utils.configurable import ModelConfigs
 
 
 @six.add_metaclass(ABCMeta)
@@ -52,16 +52,8 @@
 
     @classmethod
     def convert(cls, from_path, to_path):
-<<<<<<< HEAD
-        if from_path.startswith("http://") or from_path.startswith("https://") or (not tf.io.gfile.exists(from_path)):
-            path = cls.download(from_path)
-            if path is None:
-                raise ValueError(f"Fail to find model to download: {from_path}")
-
-=======
         if (from_path.startswith("http://") or from_path.startswith("https://")
             or (not tf.io.gfile.exists(from_path))):
->>>>>>> 54add8a5
             path = cls.download(from_path)
             if path is None:
                 raise ValueError(f"Fail to find model to download: {from_path}")
